[tool.poetry]
name = "reaction_utils"
<<<<<<< HEAD
version = "1.7.0"
=======
version = "1.6.0"
>>>>>>> 6445f50e
description = "Utilities for working with reactions, reaction templates and template extraction"
authors = ["Genheden, Samuel <samuel.genheden@astrazeneca.com>", "Kannas, Christos <christos.kannas@astrazeneca.com>"]
license = "Apache-2.0"
readme = "README.md"
homepage = "https://github.com/MolecularAI/reaction_utils/"
repository = "https://github.com/MolecularAI/reaction_utils/"
documentation = "https://molecularai.github.io/reaction_utils/"
packages = [
    { include = "rxnutils" }
]

[tool.poetry.dependencies]
python = ">=3.9,<3.11"
urllib3 = "<2.0"
pandas = "^1.0.0"
xxhash = "^2.0.0"
rdchiral = "^1.1.0"
PyYAML = "^6.0.1"
swifter = "^1.0.9"
metaflow = "^2.6.3"
py7zr = "^0.18.7"
Deprecated = "^1.2.13"
wrapt-timeout-decorator = "^1.3.12"
numpy = "^1.0.0"
rdkit = "^2023.9.1"
cgrtools = "^4.1.35"
scipy = "^1.11.4"
pydantic = "^2.8.2"
apted = "^1.0.3"

[tool.poetry.dev-dependencies]
pytest = "^6.2.2"
pytest-datadir = "^1.3.1"
pytest-mock = "^3.7.0"
pytest-mccabe = "^2.0"
pytest-black = "^0.3.12"
pytest-cov = "^3.0.0"
black = "^22.0.0"
mypy = "^0.800"
pre-commit = "^2.10.1"
ipython = "^7.21.0"
pylint = "^2.14.1"
invoke = "^1.7.1"
Sphinx = "^7.3.7"

[build-system]
requires = ["poetry-core>=1.0.0"]
build-backend = "poetry.core.masonry.api"

[tool.pylint.'MESSAGES CONTROL']
max-line-length = 120
max-args = 6
max-attributes = 15
max-public-methods = 25
min-public-methods = 0
disable = "W1203, W0707, W1514, W0602, typecheck"<|MERGE_RESOLUTION|>--- conflicted
+++ resolved
@@ -1,10 +1,6 @@
 [tool.poetry]
 name = "reaction_utils"
-<<<<<<< HEAD
 version = "1.7.0"
-=======
-version = "1.6.0"
->>>>>>> 6445f50e
 description = "Utilities for working with reactions, reaction templates and template extraction"
 authors = ["Genheden, Samuel <samuel.genheden@astrazeneca.com>", "Kannas, Christos <christos.kannas@astrazeneca.com>"]
 license = "Apache-2.0"
